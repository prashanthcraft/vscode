/*---------------------------------------------------------------------------------------------
 *  Copyright (c) Microsoft Corporation. All rights reserved.
 *  Licensed under the MIT License. See License.txt in the project root for license information.
 *--------------------------------------------------------------------------------------------*/

import { IListService, WorkbenchList } from '../../../../platform/list/browser/listService.js';
import { IListAccessibilityProvider } from '../../../../base/browser/ui/list/listWidget.js';
import { IConfigurationService } from '../../../../platform/configuration/common/configuration.js';
import { IContextKey, IContextKeyService } from '../../../../platform/contextkey/common/contextkey.js';
import { IKeybindingService } from '../../../../platform/keybinding/common/keybinding.js';
import { IThemeService } from '../../../../platform/theme/common/themeService.js';
import { ThemeIcon } from '../../../../base/common/themables.js';
import { ITerminalConfigurationService, ITerminalGroupService, ITerminalInstance, ITerminalService, TerminalDataTransfers } from './terminal.js';
import { localize } from '../../../../nls.js';
import * as DOM from '../../../../base/browser/dom.js';
import { IInstantiationService } from '../../../../platform/instantiation/common/instantiation.js';
import { ActionBar } from '../../../../base/browser/ui/actionbar/actionbar.js';
import { MenuItemAction } from '../../../../platform/actions/common/actions.js';
import { MenuEntryActionViewItem } from '../../../../platform/actions/browser/menuEntryActionViewItem.js';
import { TerminalCommandId } from '../common/terminal.js';
import { ITerminalBackend, TerminalLocation, TerminalSettingId } from '../../../../platform/terminal/common/terminal.js';
import { Codicon } from '../../../../base/common/codicons.js';
import { Action } from '../../../../base/common/actions.js';
import { DEFAULT_LABELS_CONTAINER, IResourceLabel, ResourceLabels } from '../../../browser/labels.js';
import { IDecorationData, IDecorationsProvider, IDecorationsService } from '../../../services/decorations/common/decorations.js';
import { IHoverService } from '../../../../platform/hover/browser/hover.js';
import Severity from '../../../../base/common/severity.js';
import { Disposable, DisposableStore, dispose, IDisposable, toDisposable } from '../../../../base/common/lifecycle.js';
import { IListDragAndDrop, IListDragOverReaction, IListRenderer, ListDragOverEffectPosition, ListDragOverEffectType } from '../../../../base/browser/ui/list/list.js';
import { DataTransfers, IDragAndDropData } from '../../../../base/browser/dnd.js';
import { disposableTimeout } from '../../../../base/common/async.js';
import { ElementsDragAndDropData, ListViewTargetSector, NativeDragAndDropData } from '../../../../base/browser/ui/list/listView.js';
import { URI } from '../../../../base/common/uri.js';
import { getColorClass, getIconId, getUriClasses } from './terminalIcon.js';
import { IEditableData } from '../../../common/views.js';
import { IContextViewService } from '../../../../platform/contextview/browser/contextView.js';
import { InputBox, MessageType } from '../../../../base/browser/ui/inputbox/inputBox.js';
import { createSingleCallFunction } from '../../../../base/common/functional.js';
import { IKeyboardEvent } from '../../../../base/browser/keyboardEvent.js';
import { KeyCode } from '../../../../base/common/keyCodes.js';
import { CodeDataTransfers, containsDragType, getPathForFile } from '../../../../platform/dnd/browser/dnd.js';
import { terminalStrings } from '../common/terminalStrings.js';
import { ILifecycleService } from '../../../services/lifecycle/common/lifecycle.js';
import { IProcessDetails } from '../../../../platform/terminal/common/terminalProcess.js';
import { TerminalContextKeys } from '../common/terminalContextKey.js';
import { getTerminalResourcesFromDragEvent, parseTerminalUri } from './terminalUri.js';
import { getInstanceHoverInfo } from './terminalTooltip.js';
import { defaultInputBoxStyles } from '../../../../platform/theme/browser/defaultStyles.js';
import { Emitter } from '../../../../base/common/event.js';
import { Schemas } from '../../../../base/common/network.js';
import { getColorForSeverity } from './terminalStatusList.js';
import { TerminalContextActionRunner } from './terminalContextMenu.js';
import type { IHoverAction } from '../../../../base/browser/ui/hover/hover.js';
import { HoverPosition } from '../../../../base/browser/ui/hover/hoverWidget.js';
import { ICommandService } from '../../../../platform/commands/common/commands.js';
import { IStorageService, StorageScope } from '../../../../platform/storage/common/storage.js';
import { TerminalStorageKeys } from '../common/terminalStorageKeys.js';

const $ = DOM.$;

export const enum TerminalTabsListSizes {
	TabHeight = 22,
	NarrowViewWidth = 46,
	WideViewMinimumWidth = 80,
	DefaultWidth = 120,
	MidpointViewWidth = (TerminalTabsListSizes.NarrowViewWidth + TerminalTabsListSizes.WideViewMinimumWidth) / 2,
	ActionbarMinimumWidth = 105,
	MaximumWidth = 500
}

export class TerminalTabList extends WorkbenchList<ITerminalInstance> {
	private _decorationsProvider: TabDecorationsProvider | undefined;
	private _terminalTabsSingleSelectedContextKey: IContextKey<boolean>;
	private _isSplitContextKey: IContextKey<boolean>;

	constructor(
		container: HTMLElement,
		disposableStore: DisposableStore,
		@IContextKeyService contextKeyService: IContextKeyService,
		@IListService listService: IListService,
		@IConfigurationService private readonly _configurationService: IConfigurationService,
		@ITerminalService private readonly _terminalService: ITerminalService,
		@ITerminalGroupService private readonly _terminalGroupService: ITerminalGroupService,
		@IInstantiationService instantiationService: IInstantiationService,
		@IDecorationsService decorationsService: IDecorationsService,
		@IThemeService private readonly _themeService: IThemeService,
		@IStorageService private readonly _storageService: IStorageService,
		@ILifecycleService lifecycleService: ILifecycleService,
		@IHoverService private readonly _hoverService: IHoverService,
	) {
		super('TerminalTabsList', container,
			{
				getHeight: () => TerminalTabsListSizes.TabHeight,
				getTemplateId: () => 'terminal.tabs'
			},
			[disposableStore.add(instantiationService.createInstance(TerminalTabsRenderer, container, instantiationService.createInstance(ResourceLabels, DEFAULT_LABELS_CONTAINER), () => this.getSelectedElements()))],
			{
				horizontalScrolling: false,
				supportDynamicHeights: false,
				selectionNavigation: true,
				identityProvider: {
					getId: e => e?.instanceId
				},
				accessibilityProvider: instantiationService.createInstance(TerminalTabsAccessibilityProvider),
				smoothScrolling: _configurationService.getValue<boolean>('workbench.list.smoothScrolling'),
				multipleSelectionSupport: true,
				paddingBottom: TerminalTabsListSizes.TabHeight,
				dnd: instantiationService.createInstance(TerminalTabsDragAndDrop),
				openOnSingleClick: true
			},
			contextKeyService,
			listService,
			_configurationService,
			instantiationService,
		);

		const instanceDisposables: IDisposable[] = [
			this._terminalGroupService.onDidChangeInstances(() => this.refresh()),
			this._terminalGroupService.onDidChangeGroups(() => this.refresh()),
			this._terminalGroupService.onDidShow(() => this.refresh()),
			this._terminalGroupService.onDidChangeInstanceCapability(() => this.refresh()),
			this._terminalService.onAnyInstanceTitleChange(() => this.refresh()),
			this._terminalService.onAnyInstanceIconChange(() => this.refresh()),
			this._terminalService.onAnyInstancePrimaryStatusChange(() => this.refresh()),
			this._terminalService.onDidChangeConnectionState(() => this.refresh()),
			this._themeService.onDidColorThemeChange(() => this.refresh()),
			this._terminalGroupService.onDidChangeActiveInstance(e => {
				if (e) {
					const i = this._terminalGroupService.instances.indexOf(e);
					this.setSelection([i]);
					this.reveal(i);
				}
				this.refresh();
			}),
			this._storageService.onDidChangeValue(StorageScope.APPLICATION, TerminalStorageKeys.TabsShowDetailed, this.disposables)(() => this.refresh()),
		];

		// Dispose of instance listeners on shutdown to avoid extra work and so tabs don't disappear
		// briefly
		this.disposables.add(lifecycleService.onWillShutdown(e => {
			dispose(instanceDisposables);
			instanceDisposables.length = 0;
		}));
		this.disposables.add(toDisposable(() => {
			dispose(instanceDisposables);
			instanceDisposables.length = 0;
		}));

		this.disposables.add(this.onMouseDblClick(async e => {
			const focus = this.getFocus();
			if (focus.length === 0) {
				const instance = await this._terminalService.createTerminal({ location: TerminalLocation.Panel });
				this._terminalGroupService.setActiveInstance(instance);
				await instance.focusWhenReady();
			}

			if (this._terminalService.getEditingTerminal()?.instanceId === e.element?.instanceId) {
				return;
			}

			if (this._getFocusMode() === 'doubleClick' && this.getFocus().length === 1) {
				e.element?.focus(true);
			}
		}));

		// on left click, if focus mode = single click, focus the element
		// unless multi-selection is in progress
		this.disposables.add(this.onMouseClick(async e => {
			if (this._terminalService.getEditingTerminal()?.instanceId === e.element?.instanceId) {
				return;
			}

			if (e.browserEvent.altKey && e.element) {
				await this._terminalService.createTerminal({ location: { parentTerminal: e.element } });
			} else if (this._getFocusMode() === 'singleClick') {
				if (this.getSelection().length <= 1) {
					e.element?.focus(true);
				}
			}
		}));

		// on right click, set the focus to that element
		// unless multi-selection is in progress
		this.disposables.add(this.onContextMenu(e => {
			if (!e.element) {
				this.setSelection([]);
				return;
			}
			const selection = this.getSelectedElements();
			if (!selection || !selection.find(s => e.element === s)) {
				this.setFocus(e.index !== undefined ? [e.index] : []);
			}
		}));

		this._terminalTabsSingleSelectedContextKey = TerminalContextKeys.tabsSingularSelection.bindTo(contextKeyService);
		this._isSplitContextKey = TerminalContextKeys.splitTerminal.bindTo(contextKeyService);

		this.disposables.add(this.onDidChangeSelection(e => this._updateContextKey()));
		this.disposables.add(this.onDidChangeFocus(() => this._updateContextKey()));

		this.disposables.add(this.onDidOpen(async e => {
			const instance = e.element;
			if (!instance) {
				return;
			}
			this._terminalGroupService.setActiveInstance(instance);
			if (!e.editorOptions.preserveFocus) {
				await instance.focusWhenReady();
			}
		}));
		if (!this._decorationsProvider) {
			this._decorationsProvider = this.disposables.add(instantiationService.createInstance(TabDecorationsProvider));
			this.disposables.add(decorationsService.registerDecorationsProvider(this._decorationsProvider));
		}
		this.refresh();
	}

	private _getFocusMode(): 'singleClick' | 'doubleClick' {
		return this._configurationService.getValue<'singleClick' | 'doubleClick'>(TerminalSettingId.TabsFocusMode);
	}

	refresh(cancelEditing: boolean = true): void {
		if (cancelEditing && this._terminalService.isEditable(undefined)) {
			this.domFocus();
		}

		this.splice(0, this.length, this._terminalGroupService.instances.slice());
	}

	focusHover(): void {
		const instance = this.getSelectedElements()[0];
		if (!instance) {
			return;
		}

<<<<<<< HEAD
		this._hoverService.showHover({
			...getInstanceHoverInfo(instance, this._storageService),
=======
		this._hoverService.showInstantHover({
			...getInstanceHoverInfo(instance),
>>>>>>> 42a55e8a
			target: this.getHTMLElement(),
			trapFocus: true
		}, true);
	}

	private _updateContextKey() {
		this._terminalTabsSingleSelectedContextKey.set(this.getSelectedElements().length === 1);
		const instance = this.getFocusedElements();
		this._isSplitContextKey.set(instance.length > 0 && this._terminalGroupService.instanceIsSplit(instance[0]));
	}
}

class TerminalTabsRenderer extends Disposable implements IListRenderer<ITerminalInstance, ITerminalTabEntryTemplate> {
	templateId = 'terminal.tabs';

	constructor(
		private readonly _container: HTMLElement,
		private readonly _labels: ResourceLabels,
		private readonly _getSelection: () => ITerminalInstance[],
		@IInstantiationService private readonly _instantiationService: IInstantiationService,
		@ITerminalConfigurationService private readonly _terminalConfigurationService: ITerminalConfigurationService,
		@ITerminalService private readonly _terminalService: ITerminalService,
		@ITerminalGroupService private readonly _terminalGroupService: ITerminalGroupService,
		@IHoverService private readonly _hoverService: IHoverService,
		@IKeybindingService private readonly _keybindingService: IKeybindingService,
		@IListService private readonly _listService: IListService,
		@IStorageService private readonly _storageService: IStorageService,
		@IThemeService private readonly _themeService: IThemeService,
		@IContextViewService private readonly _contextViewService: IContextViewService,
		@ICommandService private readonly _commandService: ICommandService,
	) {
		super();
	}

	renderTemplate(container: HTMLElement): ITerminalTabEntryTemplate {
		const element = DOM.append(container, $('.terminal-tabs-entry'));
		const context: { hoverActions?: IHoverAction[] } = {};
		const label = this._labels.create(element, {
			supportHighlights: true,
			supportDescriptionHighlights: true,
			supportIcons: true,
			hoverDelegate: {
				delay: 0,
				showHover: options => {
					return this._hoverService.showDelayedHover({
						...options,
						actions: context.hoverActions,
						target: element,
						appearance: {
							showPointer: true
						},
						position: {
							hoverPosition: this._terminalConfigurationService.config.tabs.location === 'left' ? HoverPosition.RIGHT : HoverPosition.LEFT
						}
					}, { groupId: 'terminal-tabs-list' });
				}
			}
		});

		const actionsContainer = DOM.append(label.element, $('.actions'));

		const actionBar = this._register(new ActionBar(actionsContainer, {
			actionRunner: this._register(new TerminalContextActionRunner()),
			actionViewItemProvider: (action, options) =>
				action instanceof MenuItemAction
					? this._register(this._instantiationService.createInstance(MenuEntryActionViewItem, action, { hoverDelegate: options.hoverDelegate }))
					: undefined
		}));

		return {
			element,
			label,
			actionBar,
			context,
			elementDisposables: new DisposableStore(),
		};
	}

	shouldHideText(): boolean {
		return this._container ? this._container.clientWidth < TerminalTabsListSizes.MidpointViewWidth : false;
	}

	shouldHideActionBar(): boolean {
		return this._container ? this._container.clientWidth <= TerminalTabsListSizes.ActionbarMinimumWidth : false;
	}

	renderElement(instance: ITerminalInstance, index: number, template: ITerminalTabEntryTemplate): void {
		const hasText = !this.shouldHideText();

		const group = this._terminalGroupService.getGroupForInstance(instance);
		if (!group) {
			throw new Error(`Could not find group for instance "${instance.instanceId}"`);
		}

		template.element.classList.toggle('has-text', hasText);
		template.element.classList.toggle('is-active', this._terminalGroupService.activeInstance === instance);

		let prefix: string = '';
		if (group.terminalInstances.length > 1) {
			const terminalIndex = group.terminalInstances.indexOf(instance);
			if (terminalIndex === 0) {
				prefix = `┌ `;
			} else if (terminalIndex === group.terminalInstances.length - 1) {
				prefix = `└ `;
			} else {
				prefix = `├ `;
			}
		}

		const hoverInfo = getInstanceHoverInfo(instance, this._storageService);
		template.context.hoverActions = hoverInfo.actions;

		const iconId = this._instantiationService.invokeFunction(getIconId, instance);
		const hasActionbar = !this.shouldHideActionBar();
		let label: string = '';
		if (!hasText) {
			const primaryStatus = instance.statusList.primary;
			// Don't show ignore severity
			if (primaryStatus && primaryStatus.severity > Severity.Ignore) {
				label = `${prefix}$(${primaryStatus.icon?.id || iconId})`;
			} else {
				label = `${prefix}$(${iconId})`;
			}
		} else {
			this.fillActionBar(instance, template);
			label = prefix;
			// Only add the title if the icon is set, this prevents the title jumping around for
			// example when launching with a ShellLaunchConfig.name and no icon
			if (instance.icon) {
				label += `$(${iconId}) ${instance.title}`;
			}
		}

		if (!hasActionbar) {
			template.actionBar.clear();
		}

		// Kill terminal on middle click
		template.elementDisposables.add(DOM.addDisposableListener(template.element, DOM.EventType.AUXCLICK, e => {
			e.stopImmediatePropagation();
			if (e.button === 1/*middle*/) {
				this._terminalService.safeDisposeTerminal(instance);
			}
		}));

		const extraClasses: string[] = [];
		const colorClass = getColorClass(instance);
		if (colorClass) {
			extraClasses.push(colorClass);
		}
		const uriClasses = getUriClasses(instance, this._themeService.getColorTheme().type);
		if (uriClasses) {
			extraClasses.push(...uriClasses);
		}

		template.label.setResource({
			resource: instance.resource,
			name: label,
			description: hasText ? instance.description : undefined
		}, {
			fileDecorations: {
				colors: true,
				badges: hasText
			},
			title: {
				markdown: hoverInfo.content,
				markdownNotSupportedFallback: undefined
			},
			extraClasses
		});
		const editableData = this._terminalService.getEditableData(instance);
		template.label.element.classList.toggle('editable-tab', !!editableData);
		if (editableData) {
			template.elementDisposables.add(this._renderInputBox(template.label.element.querySelector('.monaco-icon-label-container')!, instance, editableData));
			template.actionBar.clear();
		}
	}

	private _renderInputBox(container: HTMLElement, instance: ITerminalInstance, editableData: IEditableData): IDisposable {

		const value = instance.title || '';

		const inputBox = new InputBox(container, this._contextViewService, {
			validationOptions: {
				validation: (value) => {
					const message = editableData.validationMessage(value);
					if (!message || message.severity !== Severity.Error) {
						return null;
					}

					return {
						content: message.content,
						formatContent: true,
						type: MessageType.ERROR
					};
				}
			},
			ariaLabel: localize('terminalInputAriaLabel', "Type terminal name. Press Enter to confirm or Escape to cancel."),
			inputBoxStyles: defaultInputBoxStyles
		});
		inputBox.element.style.height = '22px';
		inputBox.value = value;
		inputBox.focus();
		inputBox.select({ start: 0, end: value.length });

		const done = createSingleCallFunction((success: boolean, finishEditing: boolean) => {
			inputBox.element.style.display = 'none';
			const value = inputBox.value;
			dispose(toDispose);
			inputBox.element.remove();
			if (finishEditing) {
				editableData.onFinish(value, success);
			}
		});

		const showInputBoxNotification = () => {
			if (inputBox.isInputValid()) {
				const message = editableData.validationMessage(inputBox.value);
				if (message) {
					inputBox.showMessage({
						content: message.content,
						formatContent: true,
						type: message.severity === Severity.Info ? MessageType.INFO : message.severity === Severity.Warning ? MessageType.WARNING : MessageType.ERROR
					});
				} else {
					inputBox.hideMessage();
				}
			}
		};
		showInputBoxNotification();

		const toDispose = [
			inputBox,
			DOM.addStandardDisposableListener(inputBox.inputElement, DOM.EventType.KEY_DOWN, (e: IKeyboardEvent) => {
				e.stopPropagation();
				if (e.equals(KeyCode.Enter)) {
					done(inputBox.isInputValid(), true);
				} else if (e.equals(KeyCode.Escape)) {
					done(false, true);
				}
			}),
			DOM.addStandardDisposableListener(inputBox.inputElement, DOM.EventType.KEY_UP, (e: IKeyboardEvent) => {
				showInputBoxNotification();
			}),
			DOM.addDisposableListener(inputBox.inputElement, DOM.EventType.BLUR, () => {
				done(inputBox.isInputValid(), true);
			})
		];

		return toDisposable(() => {
			done(false, false);
		});
	}

	disposeElement(instance: ITerminalInstance, index: number, templateData: ITerminalTabEntryTemplate): void {
		templateData.elementDisposables.clear();
		templateData.actionBar.clear();
	}

	disposeTemplate(templateData: ITerminalTabEntryTemplate): void {
		templateData.elementDisposables.dispose();
		templateData.label.dispose();
		templateData.actionBar.dispose();
	}

	fillActionBar(instance: ITerminalInstance, template: ITerminalTabEntryTemplate): void {
		// If the instance is within the selection, split all selected
		const actions = [
			this._register(new Action(TerminalCommandId.SplitActiveTab, terminalStrings.split.short, ThemeIcon.asClassName(Codicon.splitHorizontal), true, async () => {
				this._runForSelectionOrInstance(instance, async e => {
					this._terminalService.createTerminal({ location: { parentTerminal: e } });
				});
			})),
		];
		if (instance.shellLaunchConfig.tabActions) {
			for (const action of instance.shellLaunchConfig.tabActions) {
				actions.push(this._register(new Action(action.id, action.label, action.icon ? ThemeIcon.asClassName(action.icon) : undefined, true, async () => {
					this._runForSelectionOrInstance(instance, e => this._commandService.executeCommand(action.id, instance));
				})));
			}
		}
		actions.push(this._register(new Action(TerminalCommandId.KillActiveTab, terminalStrings.kill.short, ThemeIcon.asClassName(Codicon.trashcan), true, async () => {
			this._runForSelectionOrInstance(instance, e => this._terminalService.safeDisposeTerminal(e));
		})));
		// TODO: Cache these in a way that will use the correct instance
		template.actionBar.clear();
		for (const action of actions) {
			template.actionBar.push(action, { icon: true, label: false, keybinding: this._keybindingService.lookupKeybinding(action.id)?.getLabel() });
		}
	}

	private _runForSelectionOrInstance(instance: ITerminalInstance, callback: (instance: ITerminalInstance) => void) {
		const selection = this._getSelection();
		if (selection.includes(instance)) {
			for (const s of selection) {
				if (s) {
					callback(s);
				}
			}
		} else {
			callback(instance);
		}
		this._terminalGroupService.focusTabs();
		this._listService.lastFocusedList?.focusNext();
	}
}

interface ITerminalTabEntryTemplate {
	readonly element: HTMLElement;
	readonly label: IResourceLabel;
	readonly actionBar: ActionBar;
	context: {
		hoverActions?: IHoverAction[];
	};
	readonly elementDisposables: DisposableStore;
}


class TerminalTabsAccessibilityProvider implements IListAccessibilityProvider<ITerminalInstance> {
	constructor(
		@ITerminalGroupService private readonly _terminalGroupService: ITerminalGroupService,
	) { }

	getWidgetAriaLabel(): string {
		return localize('terminal.tabs', "Terminal tabs");
	}

	getAriaLabel(instance: ITerminalInstance): string {
		let ariaLabel: string = '';
		const tab = this._terminalGroupService.getGroupForInstance(instance);
		if (tab && tab.terminalInstances?.length > 1) {
			const terminalIndex = tab.terminalInstances.indexOf(instance);
			ariaLabel = localize({
				key: 'splitTerminalAriaLabel',
				comment: [
					`The terminal's ID`,
					`The terminal's title`,
					`The terminal's split number`,
					`The terminal group's total split number`
				]
			}, "Terminal {0} {1}, split {2} of {3}", instance.instanceId, instance.title, terminalIndex + 1, tab.terminalInstances.length);
		} else {
			ariaLabel = localize({
				key: 'terminalAriaLabel',
				comment: [
					`The terminal's ID`,
					`The terminal's title`
				]
			}, "Terminal {0} {1}", instance.instanceId, instance.title);
		}
		return ariaLabel;
	}
}

class TerminalTabsDragAndDrop extends Disposable implements IListDragAndDrop<ITerminalInstance> {
	private _autoFocusInstance: ITerminalInstance | undefined;
	private _autoFocusDisposable: IDisposable = Disposable.None;
	private _primaryBackend: ITerminalBackend | undefined;

	constructor(
		@ITerminalService private readonly _terminalService: ITerminalService,
		@ITerminalGroupService private readonly _terminalGroupService: ITerminalGroupService,
		@IListService private readonly _listService: IListService,
	) {
		super();
		this._primaryBackend = this._terminalService.getPrimaryBackend();
	}

	getDragURI(instance: ITerminalInstance): string | null {
		if (this._terminalService.getEditingTerminal()?.instanceId === instance.instanceId) {
			return null;
		}

		return instance.resource.toString();
	}

	getDragLabel?(elements: ITerminalInstance[], originalEvent: DragEvent): string | undefined {
		return elements.length === 1 ? elements[0].title : undefined;
	}

	onDragLeave() {
		this._autoFocusInstance = undefined;
		this._autoFocusDisposable.dispose();
		this._autoFocusDisposable = Disposable.None;
	}

	onDragStart(data: IDragAndDropData, originalEvent: DragEvent): void {
		if (!originalEvent.dataTransfer) {
			return;
		}
		const dndData: unknown = data.getData();
		if (!Array.isArray(dndData)) {
			return;
		}
		// Attach terminals type to event
		const terminals: ITerminalInstance[] = dndData.filter(e => 'instanceId' in (e as any));
		if (terminals.length > 0) {
			originalEvent.dataTransfer.setData(TerminalDataTransfers.Terminals, JSON.stringify(terminals.map(e => e.resource.toString())));
		}
	}

	onDragOver(data: IDragAndDropData, targetInstance: ITerminalInstance | undefined, targetIndex: number | undefined, targetSector: ListViewTargetSector | undefined, originalEvent: DragEvent): boolean | IListDragOverReaction {
		if (data instanceof NativeDragAndDropData) {
			if (!containsDragType(originalEvent, DataTransfers.FILES, DataTransfers.RESOURCES, TerminalDataTransfers.Terminals, CodeDataTransfers.FILES)) {
				return false;
			}
		}

		const didChangeAutoFocusInstance = this._autoFocusInstance !== targetInstance;
		if (didChangeAutoFocusInstance) {
			this._autoFocusDisposable.dispose();
			this._autoFocusInstance = targetInstance;
		}

		if (!targetInstance && !containsDragType(originalEvent, TerminalDataTransfers.Terminals)) {
			return data instanceof ElementsDragAndDropData;
		}

		if (didChangeAutoFocusInstance && targetInstance) {
			this._autoFocusDisposable = disposableTimeout(() => {
				this._terminalService.setActiveInstance(targetInstance);
				this._autoFocusInstance = undefined;
			}, 500, this._store);
		}

		return {
			feedback: targetIndex ? [targetIndex] : undefined,
			accept: true,
			effect: { type: ListDragOverEffectType.Move, position: ListDragOverEffectPosition.Over }
		};
	}

	async drop(data: IDragAndDropData, targetInstance: ITerminalInstance | undefined, targetIndex: number | undefined, targetSector: ListViewTargetSector | undefined, originalEvent: DragEvent): Promise<void> {
		this._autoFocusDisposable.dispose();
		this._autoFocusInstance = undefined;

		let sourceInstances: ITerminalInstance[] | undefined;
		const promises: Promise<IProcessDetails | undefined>[] = [];
		const resources = getTerminalResourcesFromDragEvent(originalEvent);
		if (resources) {
			for (const uri of resources) {
				const instance = this._terminalService.getInstanceFromResource(uri);
				if (instance) {
					if (Array.isArray(sourceInstances)) {
						sourceInstances.push(instance);
					} else {
						sourceInstances = [instance];
					}
					this._terminalService.moveToTerminalView(instance);
				} else if (this._primaryBackend) {
					const terminalIdentifier = parseTerminalUri(uri);
					if (terminalIdentifier.instanceId) {
						promises.push(this._primaryBackend.requestDetachInstance(terminalIdentifier.workspaceId, terminalIdentifier.instanceId));
					}
				}
			}
		}

		if (promises.length) {
			let processes = await Promise.all(promises);
			processes = processes.filter(p => p !== undefined);
			let lastInstance: ITerminalInstance | undefined;
			for (const attachPersistentProcess of processes) {
				lastInstance = await this._terminalService.createTerminal({ config: { attachPersistentProcess } });
			}
			if (lastInstance) {
				this._terminalService.setActiveInstance(lastInstance);
			}
			return;
		}

		if (sourceInstances === undefined) {
			if (!(data instanceof ElementsDragAndDropData)) {
				this._handleExternalDrop(targetInstance, originalEvent);
				return;
			}

			const draggedElement = data.getData();
			if (!draggedElement || !Array.isArray(draggedElement)) {
				return;
			}

			sourceInstances = [];
			for (const e of draggedElement) {
				if ('instanceId' in e) {
					sourceInstances.push(e as ITerminalInstance);
				}
			}
		}

		if (!targetInstance) {
			this._terminalGroupService.moveGroupToEnd(sourceInstances);
			this._terminalService.setActiveInstance(sourceInstances[0]);
			const targetGroup = this._terminalGroupService.getGroupForInstance(sourceInstances[0]);
			if (targetGroup) {
				const index = this._terminalGroupService.groups.indexOf(targetGroup);
				this._listService.lastFocusedList?.setSelection([index]);
			}
			return;
		}

		this._terminalGroupService.moveGroup(sourceInstances, targetInstance);
		this._terminalService.setActiveInstance(sourceInstances[0]);
		const targetGroup = this._terminalGroupService.getGroupForInstance(sourceInstances[0]);
		if (targetGroup) {
			const index = this._terminalGroupService.groups.indexOf(targetGroup);
			this._listService.lastFocusedList?.setSelection([index]);
		}
	}

	private async _handleExternalDrop(instance: ITerminalInstance | undefined, e: DragEvent) {
		if (!instance || !e.dataTransfer) {
			return;
		}

		// Check if files were dragged from the tree explorer
		let resource: URI | undefined;
		const rawResources = e.dataTransfer.getData(DataTransfers.RESOURCES);
		if (rawResources) {
			resource = URI.parse(JSON.parse(rawResources)[0]);
		}

		const rawCodeFiles = e.dataTransfer.getData(CodeDataTransfers.FILES);
		if (!resource && rawCodeFiles) {
			resource = URI.file(JSON.parse(rawCodeFiles)[0]);
		}

		if (!resource && e.dataTransfer.files.length > 0 && getPathForFile(e.dataTransfer.files[0])) {
			// Check if the file was dragged from the filesystem
			resource = URI.file(getPathForFile(e.dataTransfer.files[0])!);
		}

		if (!resource) {
			return;
		}

		this._terminalService.setActiveInstance(instance);

		instance.focus();
		await instance.sendPath(resource, false);
	}
}

class TabDecorationsProvider extends Disposable implements IDecorationsProvider {
	readonly label: string = localize('label', "Terminal");

	private readonly _onDidChange = this._register(new Emitter<URI[]>());
	readonly onDidChange = this._onDidChange.event;

	constructor(
		@ITerminalService private readonly _terminalService: ITerminalService
	) {
		super();
		this._register(this._terminalService.onAnyInstancePrimaryStatusChange(e => this._onDidChange.fire([e.resource])));
	}

	provideDecorations(resource: URI): IDecorationData | undefined {
		if (resource.scheme !== Schemas.vscodeTerminal) {
			return undefined;
		}

		const instance = this._terminalService.getInstanceFromResource(resource);
		if (!instance) {
			return undefined;
		}

		const primaryStatus = instance?.statusList?.primary;
		if (!primaryStatus?.icon) {
			return undefined;
		}

		return {
			color: getColorForSeverity(primaryStatus.severity),
			letter: primaryStatus.icon,
			tooltip: primaryStatus.tooltip
		};
	}
}<|MERGE_RESOLUTION|>--- conflicted
+++ resolved
@@ -233,13 +233,8 @@
 			return;
 		}
 
-<<<<<<< HEAD
-		this._hoverService.showHover({
+		this._hoverService.showInstantHover({
 			...getInstanceHoverInfo(instance, this._storageService),
-=======
-		this._hoverService.showInstantHover({
-			...getInstanceHoverInfo(instance),
->>>>>>> 42a55e8a
 			target: this.getHTMLElement(),
 			trapFocus: true
 		}, true);
