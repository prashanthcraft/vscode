--- conflicted
+++ resolved
@@ -223,11 +223,7 @@
 		});
 	}
 
-<<<<<<< HEAD
-	public openReference(ref: OneReference, sideBySide: boolean): void {
-=======
-	private _openReference(ref: Location, sideBySide: boolean): void {
->>>>>>> f4ed56b0
+	public openReference(ref: Location, sideBySide: boolean): void {
 		const { uri, range } = ref;
 		this._editorService.openEditor({
 			resource: uri,
