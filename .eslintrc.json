{
	"root": true,
	"parser": "@typescript-eslint/parser",
	"parserOptions": {
		"ecmaVersion": 6,
		"sourceType": "module"
	},
	"plugins": [
		"@typescript-eslint",
		"jsdoc",
		"header"
	],
	"rules": {
		"constructor-super": "warn",
		"curly": "warn",
		"eqeqeq": "warn",
		"no-buffer-constructor": "warn",
		"no-caller": "warn",
		"no-case-declarations": "warn",
		"no-debugger": "warn",
		"no-duplicate-case": "warn",
		"no-duplicate-imports": "warn",
		"no-eval": "warn",
		"no-async-promise-executor": "warn",
		"no-extra-semi": "warn",
		"no-new-wrappers": "warn",
		"no-redeclare": "off",
		"no-sparse-arrays": "warn",
		"no-throw-literal": "warn",
		"no-unsafe-finally": "warn",
		"no-unused-labels": "warn",
		"no-restricted-globals": [
			"warn",
			"name",
			"length",
			"event",
			"closed",
			"external",
			"status",
			"origin",
			"orientation",
			"context"
		], // non-complete list of globals that are easy to access unintentionally
		"no-var": "warn",
		"jsdoc/no-types": "warn",
		"semi": "off",
		"@typescript-eslint/semi": "warn",
		"@typescript-eslint/naming-convention": [
			"warn",
			{
				"selector": "class",
				"format": [
					"PascalCase"
				]
			}
		],
		"code-no-unused-expressions": [
			"warn",
			{
				"allowTernary": true
			}
		],
		"code-translation-remind": "warn",
		"code-no-nls-in-standalone-editor": "warn",
		"code-no-standalone-editor": "warn",
		"code-no-unexternalized-strings": "warn",
		"code-layering": [
			"warn",
			{
				"common": [],
				"node": [
					"common"
				],
				"browser": [
					"common"
				],
				"electron-sandbox": [
					"common",
					"browser"
				],
				"electron-browser": [
					"common",
					"browser",
					"node",
					"electron-sandbox"
				],
				"electron-main": [
					"common",
					"node"
				]
			}
		],
		"code-import-patterns": [
			"warn",
			// !!!!!!!!!!!!!!!!!!!!!!!!!!!!!!!!
			// !!! Do not relax these rules !!!
			// !!!!!!!!!!!!!!!!!!!!!!!!!!!!!!!!
			//
			// A path ending in /~ has a special meaning. It indicates a template position
			// which will be substituted with one or more layers.
			//
			// When /~ is used in the target, the rule will be expanded to 14 distinct rules.
			// e.g. "src/vs/base/~" will be expanded to:
			//  - src/vs/base/common
			//  - src/vs/base/worker
			//  - src/vs/base/browser
			//  - src/vs/base/electron-sandbox
			//  - src/vs/base/node
			//  - src/vs/base/electron-browser
			//  - src/vs/base/electron-main
			//  - src/vs/base/test/common
			//  - src/vs/base/test/worker
			//  - src/vs/base/test/browser
			//  - src/vs/base/test/electron-sandbox
			//  - src/vs/base/test/node
			//  - src/vs/base/test/electron-browser
			//  - src/vs/base/test/electron-main
			//
			// When /~ is used in the restrictions, it will be replaced with the correct
			// layers that can be used e.g. "src/vs/base/electron-sandbox" will be able
			// to import "{common,browser,electron-sanbox}", etc.
			//
			// It is possible to use /~ in the restrictions property even without using it in
			// the target property by adding a layer property.
			{
				"target": "src/vs/base/~",
				"restrictions": [
					"vs/base/~"
				]
			},
			{
				"target": "src/vs/base/parts/*/~",
				"restrictions": [
					"vs/base/~",
					"vs/base/parts/*/~"
				]
			},
			{
				"target": "src/vs/platform/*/~",
				"restrictions": [
					"vs/base/~",
					"vs/base/parts/*/~",
					"vs/platform/*/~",
					"tas-client-umd" // node module allowed even in /common/
				]
			},
			{
				"target": "src/vs/editor/~",
				"restrictions": [
					"vs/base/~",
					"vs/base/parts/*/~",
					"vs/platform/*/~",
					"vs/editor/~"
				]
			},
			{
				"target": "src/vs/editor/contrib/*/~",
				"restrictions": [
					"vs/base/~",
					"vs/base/parts/*/~",
					"vs/platform/*/~",
					"vs/editor/~",
					"vs/editor/contrib/*/~"
				]
			},
			{
				"target": "src/vs/editor/standalone/~",
				"restrictions": [
					"vs/base/~",
					"vs/base/parts/*/~",
					"vs/platform/*/~",
					"vs/editor/~",
					"vs/editor/contrib/*/~",
					"vs/editor/standalone/~"
				]
			},
			{
				"target": "src/vs/editor/editor.all.ts",
				"layer": "browser",
				"restrictions": [
					"vs/base/~",
					"vs/base/parts/*/~",
					"vs/platform/*/~",
					"vs/editor/~",
					"vs/editor/contrib/*/~"
				]
			},
			{
				"target": "src/vs/editor/editor.worker.ts",
				"layer": "worker",
				"restrictions": [
					"vs/base/~",
					"vs/base/parts/*/~",
					"vs/platform/*/~",
					"vs/editor/~"
				]
			},
			{
				"target": "src/vs/editor/{editor.api.ts,editor.main.ts}",
				"layer": "browser",
				"restrictions": [
					"vs/base/~",
					"vs/base/parts/*/~",
					"vs/editor/~",
					"vs/editor/contrib/*/~",
					"vs/editor/standalone/~",
					"vs/editor/*"
				]
			},
			{
				"target": "src/vs/workbench/~",
				"restrictions": [
					"vs/base/~",
					"vs/base/parts/*/~",
					"vs/platform/*/~",
					"vs/editor/~",
					"vs/editor/contrib/*/~",
					"vs/workbench/~",
					"vs/workbench/services/*/~",
					"assert",
<<<<<<< HEAD
					{ "when": "hasBrowser", "pattern": "vs/editor/contrib/*/!(test){,/**}" },
=======
					{ "when": "hasBrowser", "pattern": "vs/workbench/workbench.web.api" },
>>>>>>> 23664355
					{ "when": "test", "pattern": "vs/workbench/contrib/*/~" }, // TODO@layers
					{ "when": "test", "pattern": "vs/workbench/workbench.desktop.main" } // TODO@layers
				]
			},
			{
				"target": "src/vs/workbench/api/~",
				"restrictions": [
					"vscode",
					"vs/base/~",
					"vs/base/parts/*/~",
					"vs/platform/*/~",
					"vs/editor/~",
					"vs/editor/contrib/*/~",
					"vs/workbench/api/~",
					"vs/workbench/~",
					"vs/workbench/services/*/~",
					"vs/workbench/contrib/*/~"
				]
			},
			{
				"target": "src/vs/workbench/services/*/~",
				"restrictions": [
					"vs/base/~",
					"vs/base/parts/*/~",
					"vs/platform/*/~",
					"vs/editor/~",
					"vs/editor/contrib/*/~",
					"vs/workbench/~",
					"vs/workbench/api/~",
					"vs/workbench/services/*/~",
<<<<<<< HEAD
					{ "when": "hasBrowser", "pattern": "vs/editor/contrib/*/!(test){,/**}" },
=======
					{ "when": "hasBrowser", "pattern": "vs/workbench/workbench.web.api" },
>>>>>>> 23664355
					{ "when": "test", "pattern": "vs/workbench/contrib/*/~" }, // TODO@layers
					"tas-client-umd", // node module allowed even in /common/
					"vscode-textmate", // node module allowed even in /common/
					"@vscode/vscode-languagedetection", // node module allowed even in /common/
					"@microsoft/applicationinsights-web" // node module allowed even in /common/
				]
			},
			{
				// TODO@layers `contrib/welcome` does its own special layering with sub-layers
				"target": "src/vs/workbench/{contrib,contrib/welcome}/*/~",
				"restrictions": [
					"vs/base/~",
					"vs/base/parts/*/~",
					"vs/platform/*/~",
					"vs/editor/~",
					"vs/editor/contrib/*/~",
					"vs/workbench/~",
					"vs/workbench/api/~",
					"vs/workbench/services/*/~",
					"vs/workbench/{contrib,contrib/welcome}/*/~",
					{ "when": "hasBrowser", "pattern": "xterm" }, // node module allowed even in /browser/
					{ "when": "hasBrowser", "pattern": "xterm-addon-*" }, // node module allowed even in /browser/
					{ "when": "hasBrowser", "pattern": "vscode-textmate" } // node module allowed even in /browser/
				]
			},
			{
				"target": "src/vs/code/~",
				"restrictions": [
					"vs/base/~",
					"vs/base/parts/*/~",
					"vs/platform/*/~",
					"vs/editor/~",
					"vs/editor/contrib/*/~",
					"vs/code/~",
					{ "when": "hasBrowser", "pattern": "vs/workbench/workbench.web.api" }
				]
			},
			{
				"target": "src/vs/server/~",
				"restrictions": [
					"vs/base/~",
					"vs/base/parts/*/~",
					"vs/platform/*/~",
					"vs/workbench/~",
					"vs/workbench/api/~",
					"vs/workbench/services/*/~",
					"vs/workbench/{contrib,contrib/welcome}/*/~",
					"vs/server/~"
				]
			},
			{
				"target": "src/vs/workbench/workbench.common.main.ts",
				"layer": "browser",
				"restrictions": [
					"vs/base/~",
					"vs/base/parts/*/~",
					"vs/platform/*/~",
					"vs/editor/~",
					"vs/editor/contrib/*/~",
					"vs/editor/editor.all",
					"vs/workbench/~",
					"vs/workbench/api/~",
					"vs/workbench/services/*/~",
					"vs/workbench/{contrib,contrib/welcome}/*/~"
				]
			},
			{
<<<<<<< HEAD
=======
				"target": "src/vs/workbench/workbench.web.main.ts",
				"layer": "browser",
				"restrictions": [
					"vs/base/~",
					"vs/base/parts/*/~",
					"vs/platform/*/~",
					"vs/editor/~",
					"vs/editor/contrib/*/~",
					"vs/editor/editor.all",
					"vs/workbench/~",
					"vs/workbench/api/~",
					"vs/workbench/services/*/~",
					"vs/workbench/{contrib,contrib/welcome}/*/~",
					"vs/workbench/workbench.common.main"
				]
			},
			{
>>>>>>> 23664355
				"target": "src/vs/workbench/workbench.web.api.ts",
				"layer": "browser",
				"restrictions": [
					"vs/base/~",
					"vs/base/parts/*/~",
					"vs/platform/*/~",
					"vs/editor/~",
					"vs/editor/contrib/*/~",
					"vs/editor/editor.all",
					"vs/workbench/~",
					"vs/workbench/api/~",
					"vs/workbench/services/*/~",
					"vs/workbench/{contrib,contrib/welcome}/*/~",
					"vs/workbench/workbench.common.main"
				]
			},
			{
				"target": "src/vs/workbench/{workbench.sandbox.main.ts,workbench.desktop.sandbox.main.ts}",
				"layer": "electron-sandbox",
				"restrictions": [
					"vs/base/*/~",
					"vs/base/parts/*/~",
					"vs/platform/*/~",
					"vs/editor/~",
					"vs/editor/contrib/*/~",
					"vs/editor/editor.all",
					"vs/workbench/~",
					"vs/workbench/api/~",
					"vs/workbench/services/*/~",
					"vs/workbench/{contrib,contrib/welcome}/*/~",
					"vs/workbench/workbench.common.main",
					"vs/workbench/workbench.sandbox.main"
				]
			},
			{
				"target": "src/vs/workbench/workbench.desktop.main.ts",
				"layer": "electron-browser",
				"restrictions": [
					"vs/base/*/~",
					"vs/base/parts/*/~",
					"vs/platform/*/~",
					"vs/editor/~",
					"vs/editor/contrib/*/~",
					"vs/editor/editor.all",
					"vs/workbench/~",
					"vs/workbench/api/~",
					"vs/workbench/services/*/~",
					"vs/workbench/{contrib,contrib/welcome}/*/~",
					"vs/workbench/workbench.common.main",
					"vs/workbench/workbench.sandbox.main"
				]
			},
			{
				"target": "src/vs/workbench/{workbench.desktop.main.nls.js,workbench.web.api.nls.js}",
				"restrictions": []
			},
			{
				"target": "src/vs/{css.d.ts,monaco.d.ts,nls.d.ts,nls.mock.ts}",
				"restrictions": []
			},
			{
				"target": "src/vscode-dts/**",
				"restrictions": []
			},
			{
				"target": "src/{bootstrap-amd.js,bootstrap-fork.js,bootstrap-node.js,bootstrap-window.js,bootstrap.js,cli.js,main.js,server-cli.js,server-main.js}",
				"restrictions": []
			},
			{
				"target": "extensions/**",
				"restrictions": "**/*"
			},
			{
				"target": "test/smoke/**",
				"restrictions": [
					"test/automation",
					"test/smoke/**",
					"@vscode/*",
					"@parcel/*",
					"@playwright/*",
					"*" // node modules
				]
			},
			{
				"target": "test/automation/**",
				"restrictions": [
					"test/automation/**",
					"@vscode/*",
					"@parcel/*",
					"playwright-core/**",
					"@playwright/*",
					"*" // node modules
				]
			},
			{
				"target": "test/integration/**",
				"restrictions": [
					"test/integration/**",
					"@vscode/*",
					"@parcel/*",
					"@playwright/*",
					"*" // node modules
				]
			},
			{
				"target": "test/monaco/**",
				"restrictions": [
					"test/monaco/**",
					"@vscode/*",
					"@parcel/*",
					"@playwright/*",
					"*" // node modules
				]
			},
			{
				"target": "build/**",
				"restrictions": "**/*"
			},
			{
				"target": "**/{buildfile.js,buildfile.desktop.js,buildfile.web.js}",
				"restrictions": "**/*"
			}
		],
		"header/header": [
			2,
			"block",
			[
				"---------------------------------------------------------------------------------------------",
				" *  Copyright (c) Microsoft Corporation. All rights reserved.",
				" *  Licensed under the MIT License. See License.txt in the project root for license information.",
				" *--------------------------------------------------------------------------------------------"
			]
		]
	},
	"overrides": [
		{
			"files": [
				"*.js"
			],
			"rules": {
				"jsdoc/no-types": "off"
			}
		},
		{
			"files": [
				"**/*.test.ts"
			],
			"rules": {
				"code-no-test-only": "error"
			}
		},
		{
			"files": [
				"**/vscode.d.ts",
				"**/vscode.proposed.*.d.ts"
			],
			"rules": {
				"vscode-dts-create-func": "warn",
				"vscode-dts-literal-or-types": "warn",
				"vscode-dts-interface-naming": "warn",
				"vscode-dts-cancellation": "warn",
				"vscode-dts-use-thenable": "warn",
				"vscode-dts-region-comments": "warn",
				"vscode-dts-vscode-in-comments": "warn",
				"vscode-dts-provider-naming": [
					"warn",
					{
						"allowed": [
							"FileSystemProvider",
							"TreeDataProvider",
							"TestProvider",
							"CustomEditorProvider",
							"CustomReadonlyEditorProvider",
							"TerminalLinkProvider",
							"AuthenticationProvider",
							"NotebookContentProvider"
						]
					}
				],
				"vscode-dts-event-naming": [
					"warn",
					{
						"allowed": [
							"onCancellationRequested",
							"event"
						],
						"verbs": [
							"accept",
							"change",
							"close",
							"collapse",
							"create",
							"delete",
							"discover",
							"dispose",
							"edit",
							"end",
							"expand",
							"grant",
							"hide",
							"invalidate",
							"open",
							"override",
							"receive",
							"register",
							"remove",
							"rename",
							"save",
							"send",
							"start",
							"terminate",
							"trigger",
							"unregister",
							"write"
						]
					}
				]
			}
		}
	]
}<|MERGE_RESOLUTION|>--- conflicted
+++ resolved
@@ -218,11 +218,6 @@
 					"vs/workbench/~",
 					"vs/workbench/services/*/~",
 					"assert",
-<<<<<<< HEAD
-					{ "when": "hasBrowser", "pattern": "vs/editor/contrib/*/!(test){,/**}" },
-=======
-					{ "when": "hasBrowser", "pattern": "vs/workbench/workbench.web.api" },
->>>>>>> 23664355
 					{ "when": "test", "pattern": "vs/workbench/contrib/*/~" }, // TODO@layers
 					{ "when": "test", "pattern": "vs/workbench/workbench.desktop.main" } // TODO@layers
 				]
@@ -253,11 +248,6 @@
 					"vs/workbench/~",
 					"vs/workbench/api/~",
 					"vs/workbench/services/*/~",
-<<<<<<< HEAD
-					{ "when": "hasBrowser", "pattern": "vs/editor/contrib/*/!(test){,/**}" },
-=======
-					{ "when": "hasBrowser", "pattern": "vs/workbench/workbench.web.api" },
->>>>>>> 23664355
 					{ "when": "test", "pattern": "vs/workbench/contrib/*/~" }, // TODO@layers
 					"tas-client-umd", // node module allowed even in /common/
 					"vscode-textmate", // node module allowed even in /common/
@@ -325,26 +315,6 @@
 				]
 			},
 			{
-<<<<<<< HEAD
-=======
-				"target": "src/vs/workbench/workbench.web.main.ts",
-				"layer": "browser",
-				"restrictions": [
-					"vs/base/~",
-					"vs/base/parts/*/~",
-					"vs/platform/*/~",
-					"vs/editor/~",
-					"vs/editor/contrib/*/~",
-					"vs/editor/editor.all",
-					"vs/workbench/~",
-					"vs/workbench/api/~",
-					"vs/workbench/services/*/~",
-					"vs/workbench/{contrib,contrib/welcome}/*/~",
-					"vs/workbench/workbench.common.main"
-				]
-			},
-			{
->>>>>>> 23664355
 				"target": "src/vs/workbench/workbench.web.api.ts",
 				"layer": "browser",
 				"restrictions": [
